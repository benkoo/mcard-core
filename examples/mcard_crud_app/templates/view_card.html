--- conflicted
+++ resolved
@@ -10,55 +10,6 @@
 {% endblock %}
 
 {% block content %}
-<<<<<<< HEAD
-<div class="content-container">
-    <div class="d-flex justify-content-between align-items-center mb-3">
-        <h2>View Card</h2>
-        <div class="btn-group">
-            <a href="{{ url_for('download_card', content_hash=card['hash']) }}" class="btn btn-primary">
-                <i class="bi bi-download me-1"></i> Download
-            </a>
-            <a href="{{ url_for('index') }}" class="btn btn-outline-secondary">
-                <i class="bi bi-arrow-left me-1"></i> Back
-            </a>
-            <form action="{{ url_for('delete', content_hash=card['hash']) }}" method="POST" class="d-inline" onsubmit="return confirm('Are you sure you want to delete this card?');">
-                <button type="submit" class="btn btn-outline-danger">
-                    <i class="bi bi-trash"></i> Delete
-                </button>
-            </form>
-        </div>
-    </div>
-
-    <div class="card">
-        <div class="card-header">
-            <div class="d-flex justify-content-between align-items-center">
-                <div>
-                    <h5 class="card-title mb-0">Hash: {{ render_hash(card['hash']) }}</h5>
-                    <small class="text-muted">
-                        Type: <span class="badge bg-secondary">{{ content_type }}</span>
-                        {% if extension %}<span class="badge bg-info">.{{ extension }}</span>{% endif %}
-                        <span class="badge bg-light text-dark">{{ '{:,}'.format(size) }} bytes</span>
-                    </small>
-                </div>
-                <small class="text-muted">Created: {{ format_time(card['g_time']) }}</small>
-            </div>
-        </div>
-        <div class="card-body">
-            {% if content_type == 'image/svg+xml' %}
-                <div class="svg-container">
-                    {{ content|safe }}
-                </div>
-            {% elif is_binary %}
-                {% if is_image %}
-                    <img src="{{ url_for('get_binary_content', content_hash=card['hash']) }}" alt="Binary content" class="binary-preview img-fluid">
-                {% else %}
-                    <div class="alert alert-info">
-                        <i class="bi bi-file me-2"></i>
-                        Binary content ({{ '{:,}'.format(size) }} bytes)
-                        {% if content_type != 'application/octet-stream' %}
-                        <br>
-                        <small class="text-muted">Detected format: {{ content_type }}</small>
-=======
 <div class="container mt-4">
     <div class="row">
         <div class="col">
@@ -84,7 +35,6 @@
                                     <small>{{ card.content_length or 0 }} bytes</small>
                                 </div>
                             </div>
->>>>>>> 90b9eb3b
                         {% endif %}
                     {% elif card.content_type == 'application/pdf' %}
                         <div class="pdf-container">
