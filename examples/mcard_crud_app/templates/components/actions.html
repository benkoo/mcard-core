{% macro render_actions(card, delete_form) %}
<div class="btn-group" role="group">
<<<<<<< HEAD
    <a href="{{ url_for('view_card', content_hash=card['hash']) }}" class="btn btn-primary btn-sm">View</a>
    <form action="{{ url_for('delete', content_hash=card['hash']) }}" method="POST" class="d-inline" onsubmit="return confirm('Are you sure you want to delete this card?');">
=======
    <a href="{{ url_for('view_card', hash=card.hash) }}" class="btn btn-primary btn-sm">View</a>
    <form action="{{ url_for('delete_card', hash=card.hash) }}" method="POST" class="d-inline" style="margin: 0; padding: 0;" onsubmit="return confirm('Are you sure you want to delete this card? This action cannot be undone.');">
        {{ delete_form.csrf_token }}
        <input type="hidden" name="hash" value="{{ card.hash }}">
>>>>>>> 90b9eb3b
        <button type="submit" class="btn btn-danger btn-sm">Delete</button>
    </form>
</div>
{% endmacro %}<|MERGE_RESOLUTION|>--- conflicted
+++ resolved
@@ -1,14 +1,9 @@
 {% macro render_actions(card, delete_form) %}
 <div class="btn-group" role="group">
-<<<<<<< HEAD
-    <a href="{{ url_for('view_card', content_hash=card['hash']) }}" class="btn btn-primary btn-sm">View</a>
-    <form action="{{ url_for('delete', content_hash=card['hash']) }}" method="POST" class="d-inline" onsubmit="return confirm('Are you sure you want to delete this card?');">
-=======
     <a href="{{ url_for('view_card', hash=card.hash) }}" class="btn btn-primary btn-sm">View</a>
     <form action="{{ url_for('delete_card', hash=card.hash) }}" method="POST" class="d-inline" style="margin: 0; padding: 0;" onsubmit="return confirm('Are you sure you want to delete this card? This action cannot be undone.');">
         {{ delete_form.csrf_token }}
         <input type="hidden" name="hash" value="{{ card.hash }}">
->>>>>>> 90b9eb3b
         <button type="submit" class="btn btn-danger btn-sm">Delete</button>
     </form>
 </div>
