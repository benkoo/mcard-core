from datetime import datetime
import json
import os
import mimetypes
<<<<<<< HEAD
from flask import Flask, render_template, request, redirect, url_for, g, jsonify, Response, flash, send_file
from mcard import MCard, SQLiteRepository as MCardStorage, ContentTypeInterpreter, DatabaseSettings
=======
from flask import Flask, render_template, request, redirect, url_for, g, jsonify, Response, flash, send_file, session, make_response
from flask_cors import CORS
import asyncio
import mimetypes
from mcard.domain.models.card import MCard
from mcard.infrastructure.setup import MCardSetup
from mcard.domain.dependency.interpreter import ContentTypeInterpreter
from flask_wtf.csrf import CSRFProtect, CSRFError
from flask_wtf import FlaskForm
from wtforms import StringField, FileField, TextAreaField
from wtforms.validators import DataRequired
>>>>>>> 90b9eb3b
from urllib.parse import quote
from io import BytesIO
import functools
import logging
from logging.handlers import RotatingFileHandler
import base64
from markupsafe import Markup
import uuid

# Import configuration and forms
from config import *
from forms import TextCardForm, FileCardForm, DeleteCardForm, NewCardForm

# Configure Flask app
app = Flask(__name__)
app.config['SECRET_KEY'] = FLASK_SECRET_KEY
app.config['WTF_CSRF_SECRET_KEY'] = CSRF_SECRET_KEY
app.config['WTF_CSRF_ENABLED'] = True
app.config['MAX_CONTENT_LENGTH'] = MAX_CONTENT_SIZE

# Configure logging
logging.basicConfig(
    level=getattr(logging, LOG_LEVEL.upper()),
    format='%(asctime)s - %(name)s - %(levelname)s - %(message)s',
    handlers=[
        RotatingFileHandler(LOG_FILE, maxBytes=1024*1024, backupCount=5),
        logging.StreamHandler()
    ]
)
logger = logging.getLogger(__name__)

# Initialize CSRF protection
csrf = CSRFProtect(app)

@app.errorhandler(CSRFError)
def handle_csrf_error(e):
    """Handle CSRF errors by redirecting to the form page."""
    logger.error(f"CSRF error: {str(e)}")
    flash("Invalid form submission. Please try again.", "error")
    return redirect(url_for('index'))

# Initialize CORS with CSRF support
CORS(app, supports_credentials=True)

# Initialize MCardSetup
mcard_setup = None

# Global storage variable
storage = None

async def init_mcard():
    """Initialize MCard storage system."""
    global storage, mcard_setup
    try:
        if mcard_setup is None:
            logger.info(f"Initializing MCard with database at: {DB_PATH}")
            mcard_setup = MCardSetup(
                db_path=DB_PATH,
                max_connections=DB_MAX_CONNECTIONS,
                timeout=DB_TIMEOUT,
                max_content_size=MAX_CONTENT_SIZE
            )
            await mcard_setup.initialize()
        
        # Ensure storage is created
        if storage is None:
            storage = mcard_setup.storage
            logger.info("MCard storage initialized")
        
        return storage
    except Exception as e:
        logger.error(f"Failed to initialize MCard: {e}", exc_info=True)
        raise

async def get_storage():
    """Get storage instance."""
    global storage
    try:
        if storage is None:
            await init_mcard()
        return storage
    except Exception as e:
        logger.error(f"Failed to get storage: {e}", exc_info=True)
        raise

@app.teardown_appcontext
async def teardown_storage(exception):
    """Close the storage connection at the end of each request."""
    global storage
    if storage is not None:
        try:
            await storage.close()
        except Exception as e:
            logger.error(f"Error closing storage: {e}", exc_info=True)
        storage = None

# Async wrapper for route handlers
def async_route(f):
    @functools.wraps(f)
    async def wrapper(*args, **kwargs):
        try:
            return await f(*args, **kwargs)
        except Exception as e:
            logger.error(f"Error in async route {f.__name__}: {e}", exc_info=True)
            flash(f"An error occurred: {str(e)}", "error")
            return redirect(url_for('index'))
    return wrapper

# Add min and max functions to Jinja2 environment
def format_time(time_value):
    if time_value is None:
        return 'N/A'
    if isinstance(time_value, str):
        try:
            time_value = datetime.fromisoformat(time_value)
        except ValueError:
            return 'N/A'
    if isinstance(time_value, datetime):
        return time_value.strftime('%Y-%m-%d %H:%M:%S')
    return 'N/A'

app.jinja_env.globals.update(min=min, max=max, format_time=format_time)

# Add datetime filter
@app.template_filter('datetime')
def format_datetime(value):
    """Format a datetime object or timestamp string."""
    if value is None:
        return ""
<<<<<<< HEAD
    if isinstance(value, str):
        try:
            value = datetime.fromisoformat(value)
        except ValueError:
            return value
    return value.strftime('%Y-%m-%d %H:%M:%S')
=======
    
    # If it's already a datetime object, format it
    if hasattr(value, 'strftime'):
        return value.strftime('%Y-%m-%d %H:%M:%S')
    
    # If it's a string, try to parse it
    try:
        from datetime import datetime
        # Try parsing ISO format or other common formats
        parsed_datetime = datetime.fromisoformat(str(value))
        return parsed_datetime.strftime('%Y-%m-%d %H:%M:%S')
    except (ValueError, TypeError):
        # If parsing fails, return the original value as a string
        return str(value)
>>>>>>> 90b9eb3b

# Register custom Jinja2 filter for timestamp conversion
@app.template_filter('timestamp')
def timestamp_filter(value):
    """Convert timestamp to human-readable format."""
    if value is None:
        return 'Unknown'
    try:
        return datetime.fromtimestamp(value).strftime('%Y-%m-%d %H:%M:%S')
    except Exception as e:
        logger.error(f"Error converting timestamp {value}: {e}")
        return 'Invalid Timestamp'

# Add base64 encoding filter
@app.template_filter('b64encode')
def b64encode_filter(s):
    """
    Base64 encode the input.
    Handles both string and bytes input.
    """
    if isinstance(s, str):
        s = s.encode('utf-8')
    return base64.b64encode(s).decode('utf-8') if s else ''

def base64_encode(data):
    """Base64 encode binary data for display."""
    if isinstance(data, str):
        data = data.encode('utf-8')
    return base64.b64encode(data).decode('utf-8')

<<<<<<< HEAD
@app.teardown_appcontext
def teardown_db(exception):
    """Close database connection when app context ends."""
    storage = g.pop('storage', None)
    if storage is not None and hasattr(storage, '_local'):
        if hasattr(storage._local, 'connection'):
            storage._local.connection.close()
=======
def json_format(data):
    """Pretty print JSON data."""
    try:
        # If it's already a dictionary, use json.dumps
        if isinstance(data, dict):
            return json.dumps(data, indent=2)
        
        # If it's a string, try to parse and format
        parsed_json = json.loads(data)
        return json.dumps(parsed_json, indent=2)
    except (TypeError, json.JSONDecodeError):
        # If it can't be parsed, return original data
        return data

def b64encode(s):
    """Base64 encode data for display in templates."""
    if s is None:
        return ''
    if isinstance(s, str):
        s = s.encode('utf-8')
    return base64.b64encode(s).decode('utf-8')

# Add custom Jinja2 filters to the application
def add_template_filters():
    """Add custom Jinja2 filters to the application."""
    app.jinja_env.filters['b64encode'] = b64encode
    app.jinja_env.filters['json_format'] = json_format

# Call the function when the app is created
add_template_filters()
>>>>>>> 90b9eb3b

@app.route('/')
@async_route
async def index():
    """Render the index page with paginated cards."""
    try:
<<<<<<< HEAD
        # Get pagination parameters
        page = request.args.get('page', 1, type=int)
        per_page = request.args.get('per_page', 10, type=int)
        
        # Get all cards using storage
        storage = get_storage()
        all_cards = []
        with storage.connection as conn:
            cursor = conn.execute("SELECT * FROM card ORDER BY g_time DESC")
            for row in cursor:
                all_cards.append({
                    'hash': row['hash'],
                    'content': row['content'],
                    'g_time': row['g_time']
                })
        
        # Calculate pagination values
        total_items = len(all_cards)
        total_pages = max((total_items + per_page - 1) // per_page, 1)
        
        # Ensure page is within valid range
        page = min(max(page, 1), total_pages)
        
        # Slice the cards for current page
        start_idx = (page - 1) * per_page
        end_idx = min(start_idx + per_page, total_items)
        page_cards = all_cards[start_idx:end_idx]

        # Convert cards to dictionaries with required attributes
        current_page_cards = []
        for card in page_cards:
            content = card['content']
            
            # Check for SVG content first
            if ContentTypeInterpreter.is_svg_content(content):
                content_type = 'image/svg+xml'
                is_image = True
                is_svg = True
                extension = 'svg'
                # Ensure content is string for SVG
                content_str = content if isinstance(content, str) else content.decode('utf-8')
                content = content_str
            else:
                # Determine content type for non-SVG content
                is_binary = isinstance(content, bytes)
                is_svg = False
                if is_binary:
                    content_type, _ = ContentTypeInterpreter.detect_content_type(content)
                    content_str = None
                    is_image = content_type.startswith('image/')
                else:
                    content_str = str(content)
                    content_type = 'text/plain'
                    is_image = False
                    content = content_str

            card.update({
                'content': content,
                'content_type': content_type,
                'is_image': is_image,
                'is_svg': is_svg,
                'svg_content': content_str if is_svg else None,
                'is_binary': is_binary,
                'name': f'Card {card["hash"][:8]}'  # Generate a name if none exists
            })
            current_page_cards.append(card)
        
        return render_template('index.html',
                             cards=current_page_cards,
                             page=page,
                             per_page=per_page,
                             total_pages=total_pages,
                             total_items=total_items)
=======
        # Redirect to include per_page in the initial request if not present
        if 'per_page' not in request.args:
            return redirect(url_for('index', page=1, per_page=12), code=302)
        
        # Get storage and list cards
        storage = await get_storage()
        logger.info("Attempting to list cards")
        all_cards = await storage.list()
        logger.info(f"Retrieved {len(all_cards)} cards from storage")
        
        # Ensure page and per_page have default values
        page = request.args.get('page', 1, type=int) or 1
        per_page = request.args.get('per_page', 12, type=int) or 12
        
        # Sort cards by g_time (most recent first)
        sorted_cards = sorted(all_cards, key=lambda card: card.g_time or 0, reverse=True)
        
        # Manual pagination
        start_index = (page - 1) * per_page
        end_index = start_index + per_page
        current_page_cards = sorted_cards[start_index:end_index]
        
        logger.info(f"Total cards retrieved: {len(sorted_cards)}")
        logger.info(f"Paginating cards from index {start_index} to {end_index}")
        logger.info(f"Cards on current page: {len(current_page_cards)}")
        
        # Process cards
        processed_cards = []
        for card in current_page_cards:
            try:
                # Safely extract content
                content = card.content or b''
                
                # Ensure content is bytes
                if not isinstance(content, bytes):
                    content = str(content).encode('utf-8') if content is not None else b''
                
                # Detect content type
                try:
                    content_type, _ = ContentTypeInterpreter.detect_content_type(content)
                except Exception:
                    content_type = 'application/octet-stream'
                
                is_binary = not content_type.startswith('text/')
                
                # Prepare content for display
                display_content = content
                if not is_binary:
                    try:
                        display_content = content.decode('utf-8').strip()
                    except UnicodeDecodeError:
                        display_content = str(content).strip("b'")
                    
                    # Additional cleaning to remove any remaining quotes or b prefix
                    if display_content.startswith("'") and display_content.endswith("'"):
                        display_content = display_content[1:-1]
                    if display_content.startswith('"') and display_content.endswith('"'):
                        display_content = display_content[1:-1]
                    if display_content.startswith('b"') or display_content.startswith("b'"):
                        display_content = display_content[2:-1]
                
                # Enhanced image detection
                is_image = (
                    content_type.startswith('image/') or 
                    (is_binary and content_type == 'application/octet-stream' and 
                        (content.startswith(b'\x89PNG') or 
                         content.startswith(b'\xff\xd8\xff') or  # JPEG
                         content.startswith(b'GIF87a') or 
                         content.startswith(b'GIF89a') or 
                         content.startswith(b'RIFF') or 
                         content.startswith(b'WEBP')))
                )
                is_svg = content_type == 'image/svg+xml'
                
                # Image-specific handling
                if is_image and content_type.startswith('image/'):
                    # Ensure consistent image type detection
                    if content_type == 'image/jpeg' and not content.startswith(b'\xff\xd8\xff'):
                        is_image = False
                    elif content_type == 'image/png' and not content.startswith(b'\x89PNG'):
                        is_image = False
                    elif content_type == 'image/gif' and not (content.startswith(b'GIF87a') or content.startswith(b'GIF89a')):
                        is_image = False
                
                # SVG content handling
                svg_content = content.decode('utf-8', errors='ignore') if is_svg else None
                
                # Create card dictionary with fallback values
                card_dict = {
                    'hash': card.hash or str(uuid.uuid4()),
                    'content': display_content if not is_binary else None,
                    'content_type': content_type,
                    'is_binary': is_binary,
                    'is_image': is_image,
                    'is_svg': is_svg,
                    'svg_content': svg_content,
                    'g_time': card.g_time,
                    'content_length': len(content)
                }
                
                processed_cards.append(card_dict)
            except Exception as card_error:
                logger.error(f"Error processing card {card.hash}: {card_error}", exc_info=True)
                # Add a minimal card representation to prevent total failure
                processed_cards.append({
                    'hash': card.hash or str(uuid.uuid4()),
                    'content_type': 'application/octet-stream',
                    'is_binary': True,
                    'is_image': False,
                    'is_svg': False,
                    'g_time': card.g_time,
                    'content_length': 0,
                    'error': str(card_error)
                })
        
        # Pagination context
        total_cards = len(sorted_cards)
        total_pages = (total_cards + per_page - 1) // per_page
        
        # Create delete form
        delete_form = DeleteCardForm()
        
        return render_template('index.html', 
                               cards=processed_cards, 
                               delete_form=delete_form,
                               page=page, 
                               per_page=per_page,
                               total_pages=total_pages)
        
>>>>>>> 90b9eb3b
    except Exception as e:
        logger.error(f"Error in index route: {e}", exc_info=True)
        flash(f"Detailed error: {str(e)}", "error")
        return render_template('index.html', cards=[], delete_form=DeleteCardForm(), page=1, total_pages=1)

@app.route('/new_card', methods=['GET'])
def new_card():
    """Render the new card form."""
    return render_template('new_card.html', form=NewCardForm())

@app.route('/create_card', methods=['POST'])
@async_route
async def create_card():
    """Create a new card with either text or file content."""
    form = NewCardForm()
    
    if form.validate_on_submit():
        try:
            # Check if a file is uploaded
            file = form.file.data
            content = None
            card_type = form.type.data or 'default'
            
            if file:
                # If file is uploaded, prioritize file content
                content = file.read()
                # Detect content type from the uploaded file
                content_type, _ = ContentTypeInterpreter.detect_content_type(content)
            else:
                # If no file, use text content
                content = form.content.data.strip()
                # Detect content type for text content
                content_type, _ = ContentTypeInterpreter.detect_content_type(content)
            
            # Create and save the card
            card = MCard(content=content)
            
            # Save the card
            storage = await get_storage()
            await storage.save(card)
            
            # If a type was specified, log it separately
            if card_type and card_type != 'default':
                logger.info(f'Card created with type: {card_type}')
            
            flash(f'Card created successfully', 'success')
            return redirect(url_for('index'))
        
        except Exception as e:
            logger.error(f"Error creating card: {e}", exc_info=True)
            flash(f'Error creating card: {str(e)}', 'error')
    
    # If form validation fails, re-render the form with errors
    return render_template('new_card.html', form=form)

@app.route('/add_text_card', methods=['POST'])
@async_route
async def add_text_card():
    """Add a new text card."""
    form = TextCardForm()
    if form.validate_on_submit():
        try:
            content = form.content.data.strip()
            storage = await get_storage()
            card = MCard(content=content)
            await storage.save(card)
            flash('Card created successfully', 'success')
            return redirect(url_for('index'))
        except Exception as e:
            logger.error(f"Error creating text card: {e}")
            flash(f'Error creating card: {str(e)}', 'error')
    else:
        for field, errors in form.errors.items():
            for error in errors:
                flash(f'{field}: {error}', 'error')
    
<<<<<<< HEAD
    if not content:
        app.logger.warning('No content provided')
        flash('No content provided', 'error')
        return redirect(url_for('new_card'))

    try:
        app.logger.info('Checking for duplicate text content')
        
        # Create temporary MCard to generate hash
        temp_card = MCard(content=content)
        card = {
            'hash': temp_card.hash,
            'content': content,
            'g_time': temp_card.g_time
        }
        
        # Check for duplicate content
        app.logger.info('About to check for duplicate content')
        with storage.connection as conn:
            cursor = conn.execute("SELECT hash FROM card WHERE hash = ?", (card['hash'],))
            if cursor.fetchone():
                app.logger.info(f'Found existing card with hash {card["hash"]}')
                return redirect(url_for('new_card', 
                    warning="This content already exists",
                    hash=card['hash']))

            # Save the new card
            app.logger.info('Saving new MCard')
            conn.execute(
                "INSERT INTO card (hash, content, g_time) VALUES (?, ?, ?)",
                (card['hash'], card['content'], card['g_time'])
            )
            
        app.logger.info(f'Successfully added text content with hash {card["hash"]}')
        return redirect(url_for('index'))
    except Exception as e:
        app.logger.error(f'Error adding text content: {str(e)}')
        flash(f'Error: {str(e)}', 'error')
        return redirect(url_for('new_card'))
=======
    return redirect(url_for('new_card'))
>>>>>>> 90b9eb3b

@app.route('/add_file_card', methods=['POST'])
@async_route
async def add_file_card():
    """Add a new file card."""
    form = FileCardForm()
    if form.validate_on_submit():
        try:
            file = form.file.data
            if file:
                # Log file details
                logger.info(f"Uploading file: {file.filename}")
                logger.info(f"File type: {file.content_type}")
                
                # Read file content safely
                content = file.read()
                
                # Extensive logging for debugging
                logger.info(f"Raw content type: {type(content)}")
                logger.info(f"Raw content length: {len(content) if content is not None else 'N/A'}")
                
                # Ensure content is bytes
                if content is None:
                    logger.error("File content is None")
                    flash("Error: Unable to read file content", 'error')
                    return redirect(url_for('new_card'))
                
                if not isinstance(content, bytes):
                    try:
                        content = content.encode('utf-8') if isinstance(content, str) else bytes(content)
                    except Exception as encode_error:
                        logger.error(f"Error converting content to bytes: {encode_error}")
                        flash(f"Error processing file: {encode_error}", 'error')
                        return redirect(url_for('new_card'))
                
                # Detect content type
                try:
                    content_type, file_ext = ContentTypeInterpreter.detect_content_type(content)
                    logger.info(f"Detected content type: {content_type}")
                    logger.info(f"Detected file extension: {file_ext}")
                except Exception as type_error:
                    logger.error(f"Error detecting content type: {type_error}")
                    content_type = 'application/octet-stream'
                    file_ext = ''
                
                storage = await get_storage()
                card = MCard(content=content)
                await storage.save(card)
                
                # Log successful upload
                logger.info(f"Uploaded file: {file.filename}, Content Type: {content_type}, Size: {len(content)} bytes, Hash: {card.hash}")
                
                flash(f'File "{file.filename}" uploaded successfully', 'success')
                return redirect(url_for('index'))
            else:
                logger.warning("No file uploaded")
                flash("Please select a file to upload", 'warning')
        except Exception as e:
            logger.error(f"Comprehensive error uploading file: {e}", exc_info=True)
            flash(f'Error uploading file: {str(e)}', 'error')
    else:
        for field, errors in form.errors.items():
            for error in errors:
                logger.warning(f"Form validation error - {field}: {error}")
                flash(f'{field}: {error}', 'error')
    
    return redirect(url_for('new_card'))

@app.route('/view/<hash>')
@async_route
async def view_card(hash):
    """View a specific card."""
    try:
<<<<<<< HEAD
        # Read file content as bytes
        content = file.read()
        app.logger.info('Checking for duplicate file content')
        
        # Create temporary MCard to generate hash
        temp_card = MCard(content=content)
        card = {
            'hash': temp_card.hash,
            'content': content,
            'g_time': temp_card.g_time
        }
        
        # Check for duplicate content
        with storage.connection as conn:
            cursor = conn.execute("SELECT hash FROM card WHERE hash = ?", (card['hash'],))
            if cursor.fetchone():
                app.logger.info(f'Found existing card with hash {card["hash"]}')
                return redirect(url_for('new_card',
                    warning="This content already exists",
                    hash=card['hash']))

            # Save the new card
            conn.execute(
                "INSERT INTO card (hash, content, g_time) VALUES (?, ?, ?)",
                (card['hash'], card['content'], card['g_time'])
            )
            
        app.logger.info(f'Successfully added file content with hash {card["hash"]}')
        return redirect(url_for('index'))
    except Exception as e:
        app.logger.error(f'Error adding file content: {str(e)}')
        flash(f'Error: {str(e)}', 'error')
        return redirect(url_for('new_card'))

@app.route('/view/<content_hash>')
def view_card(content_hash):
    """View a card's content."""
    storage = get_storage()
    
    with storage.connection as conn:
        cursor = conn.execute("SELECT * FROM card WHERE hash = ?", (content_hash,))
        row = cursor.fetchone()
        
        if not row:
            flash('No card found', 'error')
            return redirect(url_for('index'))
        
        # Convert row to dict for template
        card = {
            'hash': row['hash'],
            'content': row['content'],
            'g_time': row['g_time']
        }
    
    content = card['content']
    is_binary = isinstance(content, bytes)
    
    # Get content size
    size = len(content) if content else 0
    
    # Check for SVG content first
    if ContentTypeInterpreter.is_svg_content(content):
        content_type = 'image/svg+xml'
        is_image = True
        is_svg = True
        extension = 'svg'
        # Ensure content is string for SVG
        content = content if isinstance(content, str) else content.decode('utf-8')
    else:
        # Determine content type for non-SVG content
        is_svg = False
        if is_binary:
            content_type, extension = ContentTypeInterpreter.detect_content_type(content)
            is_image = content_type.startswith('image/')
            content = None  # Don't pass binary content to template
        else:
            content = str(content)
            content_type = 'text/plain'
            extension = 'txt'
            is_image = False
    
    return render_template('view_card.html',
                         card=card,
                         content=content,
                         content_type=content_type,
                         extension=extension,
                         size=size,
                         is_binary=is_binary,
                         is_image=is_image,
                         is_svg=is_svg)

@app.route('/delete/<content_hash>', methods=['POST'])
def delete(content_hash):
    """Delete a card."""
    storage = get_storage()
    with storage.connection as conn:
        conn.execute("DELETE FROM card WHERE hash = ?", (content_hash,))
    flash('Card deleted successfully', 'success')
    return redirect(url_for('index'))

@app.route('/binary/<content_hash>')
def get_binary_content(content_hash):
    """Serve binary content with proper content type."""
    storage = get_storage()
    with storage.connection as conn:
        cursor = conn.execute("SELECT content FROM card WHERE hash = ?", (content_hash,))
        row = cursor.fetchone()
        if not row:
            return 'Content not found', 404
        content = row['content']
    
    content_type, _ = ContentTypeInterpreter.detect_content_type(content)
    return Response(content, mimetype=content_type)

@app.route('/download/<content_hash>')
def download_card(content_hash):
    """Download card content."""
    storage = get_storage()
    with storage.connection as conn:
        cursor = conn.execute("SELECT * FROM card WHERE hash = ?", (content_hash,))
        row = cursor.fetchone()
        if not row:
            flash('Card not found', 'error')
            return redirect(url_for('index'))
            
        content = row['content']
        time_claimed = datetime.fromisoformat(row['g_time'])
        card = MCard(content=content, hash=row['hash'], g_time=row['g_time'])
    
    content = card.content
    is_binary = isinstance(content, bytes)
    
    if is_binary:
        content_type, extension = ContentTypeInterpreter.detect_content_type(content)
    else:
        content = str(content).encode('utf-8')
        content_type = 'text/plain'
        extension = 'txt'
    
    filename = f"card_{card.hash[:8]}.{extension}"
    
    return send_file(
        BytesIO(content),
        mimetype=content_type,
        as_attachment=True,
        download_name=filename
    )

@app.route('/thumbnail/<content_hash>')
def serve_thumbnail(content_hash):
    """Serve thumbnail for image content."""
    storage = get_storage()
    with storage.connection as conn:
        cursor = conn.execute("SELECT content FROM card WHERE hash = ?", (content_hash,))
        row = cursor.fetchone()
        if not row:
            return 'Content not found', 404
        content = row['content']
    
    if not isinstance(content, bytes):
        return 'Not a binary content', 400
        
    content_type, _ = ContentTypeInterpreter.detect_content_type(content)
    if not content_type.startswith('image/'):
        return 'Not an image', 400
        
    return Response(content, mimetype=content_type)
=======
        # Log the request
        logger.info(f"View card request received for hash: {hash}")
        
        # Ensure storage is initialized
        storage = await get_storage()
        logger.info(f"Storage initialized, attempting to list cards")
        
        # Fetch all cards to find the specific card
        try:
            all_cards = await storage.list()
            logger.info(f"Retrieved {len(all_cards)} cards from storage")
        except Exception as list_error:
            logger.error(f"Error listing cards: {list_error}")
            flash("Unable to retrieve cards from storage.", "error")
            return redirect(url_for('index'))
        
        # Find the card with the matching hash
        target_card = next((card for card in all_cards if card.hash == hash), None)
        
        if target_card is None:
            logger.error(f"Card with hash {hash} not found")
            flash(f"Card with hash {hash} not found.", "error")
            return redirect(url_for('index'))
        
        logger.info(f"Found card with hash {hash}, processing content")
        
        # Determine content type and handle different content types
        content = target_card.content
        
        # Ensure content is valid
        if content is None:
            content = b''
        
        # Ensure content is bytes
        if not isinstance(content, bytes):
            content = str(content).encode('utf-8') if content is not None else b''
        
        # Detect content type
        try:
            content_type, _ = ContentTypeInterpreter.detect_content_type(content)
        except Exception:
            content_type = 'application/octet-stream'
        
        is_binary = not content_type.startswith('text/')
        
        # Prepare content for display
        display_content = content
        if not is_binary:
            try:
                display_content = content.decode('utf-8').strip()
            except UnicodeDecodeError:
                display_content = str(content).strip("b'")
            
            # Additional cleaning to remove any remaining quotes or b prefix
            if display_content.startswith("'") and display_content.endswith("'"):
                display_content = display_content[1:-1]
            if display_content.startswith('"') and display_content.endswith('"'):
                display_content = display_content[1:-1]
            if display_content.startswith('b"') or display_content.startswith("b'"):
                display_content = display_content[2:-1]
        
        # Enhanced image detection
        is_image = (
            content_type.startswith('image/') or 
            (is_binary and content_type == 'application/octet-stream' and 
                (content.startswith(b'\x89PNG') or 
                 content.startswith(b'\xff\xd8\xff') or  # JPEG
                 content.startswith(b'GIF87a') or 
                 content.startswith(b'GIF89a') or 
                 content.startswith(b'RIFF') or 
                 content.startswith(b'WEBP')))
        )
        is_svg = content_type == 'image/svg+xml'
        
        # Image-specific handling
        if is_image and content_type.startswith('image/'):
            # Ensure consistent image type detection
            if content_type == 'image/jpeg' and not content.startswith(b'\xff\xd8\xff'):
                is_image = False
            elif content_type == 'image/png' and not content.startswith(b'\x89PNG'):
                is_image = False
            elif content_type == 'image/gif' and not (content.startswith(b'GIF87a') or content.startswith(b'GIF89a')):
                is_image = False
        
        # SVG content handling
        svg_content = content.decode('utf-8', errors='ignore') if is_svg else None
        
        # Ensure PDF content is handled correctly
        if content_type == 'application/pdf':
            # Verify PDF signature
            if not content.startswith(b'%PDF-'):
                logger.warning(f"Invalid PDF signature for card {hash}")
                content_type = 'application/octet-stream'
        
        # Prepare delete form
        delete_form = DeleteCardForm()
        
        # Prepare card context
        card = {
            'hash': target_card.hash,
            'content': display_content if not is_binary else None,
            'content_type': content_type,
            'is_binary': is_binary,
            'is_image': is_image,
            'is_svg': is_svg,
            'svg_content': svg_content,
            'g_time': target_card.g_time,
            'content_length': len(content)
        }
        
        logger.info(f"Rendering view_card.html template for card {hash}")
        return render_template('view_card.html', 
                             card=card,
                             delete_form=delete_form)
    
    except Exception as e:
        logger.error(f"Error while viewing card: {e}", exc_info=True)
        flash(f"An error occurred while viewing the card: {str(e)}", "error")
        return redirect(url_for('index'))

@app.route('/delete/<hash>', methods=['POST'])
@async_route
async def delete_card(hash):
    """Delete a specific card."""
    try:
        logger.info(f"Attempting to delete card with hash: {hash}")
        
        # Verify CSRF token
        form = DeleteCardForm()
        if not form.validate_on_submit():
            logger.error(f"CSRF validation failed: {form.errors}")
            flash("Invalid form submission", "error")
            return redirect(url_for('index'))
        
        # Get storage and delete card
        storage = await get_storage()
        await storage.remove(hash)
        logger.info(f"Successfully deleted card {hash}")
        flash(f"Card deleted successfully.", "success")
        
    except Exception as e:
        logger.error(f"Error deleting card: {e}", exc_info=True)
        flash(f"Error deleting card: {str(e)}", "error")
    
    return redirect(url_for('index'))

@app.route('/binary/<hash>')
@async_route
async def get_binary_content(hash):
    """Retrieve binary content for a specific card."""
    try:
        # Ensure storage is initialized
        storage = await get_storage()
        
        # Find the card
        try:
            target_card = await storage.get(hash)
        except Exception as get_error:
            logger.error(f"Error retrieving card {hash}: {get_error}")
            return '', 404
        
        # Ensure content is valid
        content = target_card.content
        if content is None:
            logger.warning(f"Card {hash} has no content")
            return '', 404
        
        # Ensure content is bytes
        if not isinstance(content, bytes):
            content = str(content).encode('utf-8') if content is not None else b''
        
        # Detect content type
        try:
            content_type, _ = ContentTypeInterpreter.detect_content_type(content)
        except Exception:
            content_type = 'application/octet-stream'
        
        # Create response with appropriate headers
        response = make_response(content)
        response.headers.set('Content-Type', content_type)
        response.headers.set('Cache-Control', 'public, max-age=3600')  # Cache for 1 hour
        
        return response
    
    except Exception as e:
        logger.error(f"Error serving binary content for card {hash}: {e}", exc_info=True)
        return '', 500

@app.route('/download/<hash>')
@async_route
async def download_card(hash):
    """Download a card's content."""
    try:
        # Ensure storage is initialized
        storage = await get_storage()
        
        # Find the card
        try:
            target_card = await storage.get(hash)
        except Exception as get_error:
            logger.error(f"Error retrieving card {hash}: {get_error}")
            flash("Card not found", "error")
            return redirect(url_for('index'))
        
        # Ensure content is valid
        content = target_card.content
        if content is None:
            logger.warning(f"Card {hash} has no content")
            flash("No content available for download", "warning")
            return redirect(url_for('index'))
        
        # Ensure content is bytes
        if not isinstance(content, bytes):
            content = str(content).encode('utf-8') if content is not None else b''
        
        # Detect content type
        try:
            content_type, file_ext = ContentTypeInterpreter.detect_content_type(content)
        except Exception:
            content_type = 'application/octet-stream'
            file_ext = ''
        
        # Generate filename
        filename = f"{hash}.{file_ext}" if file_ext else f"{hash}"
        
        # Create response with appropriate headers
        response = send_file(
            io.BytesIO(content),
            mimetype=content_type,
            as_attachment=True,
            download_name=filename
        )
        
        return response
    
    except Exception as e:
        logger.error(f"Error downloading card {hash}: {e}", exc_info=True)
        flash("Error downloading card", "error")
        return redirect(url_for('index'))

@app.route('/thumbnail/<hash>')
@async_route
async def serve_thumbnail(hash):
    """Serve thumbnail for image content."""
    storage = await get_storage()
    try:
        # Retrieve the card
        all_cards = await storage.list()
        card = next((c for c in all_cards if c.hash == hash), None)
        
        if not card or not isinstance(card.content, bytes):
            flash('Thumbnail not found', 'error')
            return redirect(url_for('index'))
        
        # Determine content type
        content_type, _ = ContentTypeInterpreter.detect_content_type(card.content)
        # Check if it's an image
        if not content_type.startswith('image/'):
            flash('Not an image', 'error')
            return redirect(url_for('index'))
        
        # Here you would typically generate a thumbnail
        # For now, just return the original image
        return send_file(
            BytesIO(card.content),
            mimetype=content_type,
            as_attachment=False
        )
    
    except Exception as e:
        app.logger.error(f'Error serving thumbnail: {str(e)}')
        flash(f'Error: {str(e)}', 'error')
        return redirect(url_for('index'))

@app.route('/pdf/<hash>')
@async_route
async def get_pdf_content(hash):
    """Serve PDF content directly."""
    try:
        storage = await get_storage()
        target_card = await storage.get(hash)
        
        if not target_card or not target_card.content:
            return '', 404
            
        # Verify it's actually a PDF
        if not target_card.content.startswith(b'%PDF-'):
            return 'Not a valid PDF', 400
            
        response = make_response(target_card.content)
        response.headers.set('Content-Type', 'application/pdf')
        response.headers.set('Content-Disposition', 'inline')
        return response
        
    except Exception as e:
        logger.error(f"Error serving PDF content for {hash}: {e}")
        return str(e), 500

def get_file_extension(content_type):
    if content_type == 'image/jpeg':
        return '.jpg'
    elif content_type == 'image/png':
        return '.png'
    elif content_type == 'image/gif':
        return '.gif'
    elif content_type == 'image/bmp':
        return '.bmp'
    elif content_type == 'image/tiff':
        return '.tiff'
    elif content_type == 'image/webp':
        return '.webp'
    elif content_type == 'image/svg+xml':
        return '.svg'
    elif content_type == 'application/pdf':
        return '.pdf'
    elif content_type == 'text/plain':
        return '.txt'
    elif content_type == 'application/json':
        return '.json'
    elif content_type == 'application/xml':
        return '.xml'
    else:
        return ''
>>>>>>> 90b9eb3b

if __name__ == '__main__':
    # Initialize MCard before running the app
    asyncio.run(init_mcard())
    app.run(debug=DEBUG, port=PORT)<|MERGE_RESOLUTION|>--- conflicted
+++ resolved
@@ -2,10 +2,6 @@
 import json
 import os
 import mimetypes
-<<<<<<< HEAD
-from flask import Flask, render_template, request, redirect, url_for, g, jsonify, Response, flash, send_file
-from mcard import MCard, SQLiteRepository as MCardStorage, ContentTypeInterpreter, DatabaseSettings
-=======
 from flask import Flask, render_template, request, redirect, url_for, g, jsonify, Response, flash, send_file, session, make_response
 from flask_cors import CORS
 import asyncio
@@ -17,7 +13,6 @@
 from flask_wtf import FlaskForm
 from wtforms import StringField, FileField, TextAreaField
 from wtforms.validators import DataRequired
->>>>>>> 90b9eb3b
 from urllib.parse import quote
 from io import BytesIO
 import functools
@@ -147,14 +142,6 @@
     """Format a datetime object or timestamp string."""
     if value is None:
         return ""
-<<<<<<< HEAD
-    if isinstance(value, str):
-        try:
-            value = datetime.fromisoformat(value)
-        except ValueError:
-            return value
-    return value.strftime('%Y-%m-%d %H:%M:%S')
-=======
     
     # If it's already a datetime object, format it
     if hasattr(value, 'strftime'):
@@ -169,7 +156,6 @@
     except (ValueError, TypeError):
         # If parsing fails, return the original value as a string
         return str(value)
->>>>>>> 90b9eb3b
 
 # Register custom Jinja2 filter for timestamp conversion
 @app.template_filter('timestamp')
@@ -200,15 +186,6 @@
         data = data.encode('utf-8')
     return base64.b64encode(data).decode('utf-8')
 
-<<<<<<< HEAD
-@app.teardown_appcontext
-def teardown_db(exception):
-    """Close database connection when app context ends."""
-    storage = g.pop('storage', None)
-    if storage is not None and hasattr(storage, '_local'):
-        if hasattr(storage._local, 'connection'):
-            storage._local.connection.close()
-=======
 def json_format(data):
     """Pretty print JSON data."""
     try:
@@ -239,88 +216,12 @@
 
 # Call the function when the app is created
 add_template_filters()
->>>>>>> 90b9eb3b
 
 @app.route('/')
 @async_route
 async def index():
     """Render the index page with paginated cards."""
     try:
-<<<<<<< HEAD
-        # Get pagination parameters
-        page = request.args.get('page', 1, type=int)
-        per_page = request.args.get('per_page', 10, type=int)
-        
-        # Get all cards using storage
-        storage = get_storage()
-        all_cards = []
-        with storage.connection as conn:
-            cursor = conn.execute("SELECT * FROM card ORDER BY g_time DESC")
-            for row in cursor:
-                all_cards.append({
-                    'hash': row['hash'],
-                    'content': row['content'],
-                    'g_time': row['g_time']
-                })
-        
-        # Calculate pagination values
-        total_items = len(all_cards)
-        total_pages = max((total_items + per_page - 1) // per_page, 1)
-        
-        # Ensure page is within valid range
-        page = min(max(page, 1), total_pages)
-        
-        # Slice the cards for current page
-        start_idx = (page - 1) * per_page
-        end_idx = min(start_idx + per_page, total_items)
-        page_cards = all_cards[start_idx:end_idx]
-
-        # Convert cards to dictionaries with required attributes
-        current_page_cards = []
-        for card in page_cards:
-            content = card['content']
-            
-            # Check for SVG content first
-            if ContentTypeInterpreter.is_svg_content(content):
-                content_type = 'image/svg+xml'
-                is_image = True
-                is_svg = True
-                extension = 'svg'
-                # Ensure content is string for SVG
-                content_str = content if isinstance(content, str) else content.decode('utf-8')
-                content = content_str
-            else:
-                # Determine content type for non-SVG content
-                is_binary = isinstance(content, bytes)
-                is_svg = False
-                if is_binary:
-                    content_type, _ = ContentTypeInterpreter.detect_content_type(content)
-                    content_str = None
-                    is_image = content_type.startswith('image/')
-                else:
-                    content_str = str(content)
-                    content_type = 'text/plain'
-                    is_image = False
-                    content = content_str
-
-            card.update({
-                'content': content,
-                'content_type': content_type,
-                'is_image': is_image,
-                'is_svg': is_svg,
-                'svg_content': content_str if is_svg else None,
-                'is_binary': is_binary,
-                'name': f'Card {card["hash"][:8]}'  # Generate a name if none exists
-            })
-            current_page_cards.append(card)
-        
-        return render_template('index.html',
-                             cards=current_page_cards,
-                             page=page,
-                             per_page=per_page,
-                             total_pages=total_pages,
-                             total_items=total_items)
-=======
         # Redirect to include per_page in the initial request if not present
         if 'per_page' not in request.args:
             return redirect(url_for('index', page=1, per_page=12), code=302)
@@ -450,7 +351,6 @@
                                per_page=per_page,
                                total_pages=total_pages)
         
->>>>>>> 90b9eb3b
     except Exception as e:
         logger.error(f"Error in index route: {e}", exc_info=True)
         flash(f"Detailed error: {str(e)}", "error")
@@ -527,49 +427,7 @@
             for error in errors:
                 flash(f'{field}: {error}', 'error')
     
-<<<<<<< HEAD
-    if not content:
-        app.logger.warning('No content provided')
-        flash('No content provided', 'error')
-        return redirect(url_for('new_card'))
-
-    try:
-        app.logger.info('Checking for duplicate text content')
-        
-        # Create temporary MCard to generate hash
-        temp_card = MCard(content=content)
-        card = {
-            'hash': temp_card.hash,
-            'content': content,
-            'g_time': temp_card.g_time
-        }
-        
-        # Check for duplicate content
-        app.logger.info('About to check for duplicate content')
-        with storage.connection as conn:
-            cursor = conn.execute("SELECT hash FROM card WHERE hash = ?", (card['hash'],))
-            if cursor.fetchone():
-                app.logger.info(f'Found existing card with hash {card["hash"]}')
-                return redirect(url_for('new_card', 
-                    warning="This content already exists",
-                    hash=card['hash']))
-
-            # Save the new card
-            app.logger.info('Saving new MCard')
-            conn.execute(
-                "INSERT INTO card (hash, content, g_time) VALUES (?, ?, ?)",
-                (card['hash'], card['content'], card['g_time'])
-            )
-            
-        app.logger.info(f'Successfully added text content with hash {card["hash"]}')
-        return redirect(url_for('index'))
-    except Exception as e:
-        app.logger.error(f'Error adding text content: {str(e)}')
-        flash(f'Error: {str(e)}', 'error')
-        return redirect(url_for('new_card'))
-=======
     return redirect(url_for('new_card'))
->>>>>>> 90b9eb3b
 
 @app.route('/add_file_card', methods=['POST'])
 @async_route
@@ -643,175 +501,6 @@
 async def view_card(hash):
     """View a specific card."""
     try:
-<<<<<<< HEAD
-        # Read file content as bytes
-        content = file.read()
-        app.logger.info('Checking for duplicate file content')
-        
-        # Create temporary MCard to generate hash
-        temp_card = MCard(content=content)
-        card = {
-            'hash': temp_card.hash,
-            'content': content,
-            'g_time': temp_card.g_time
-        }
-        
-        # Check for duplicate content
-        with storage.connection as conn:
-            cursor = conn.execute("SELECT hash FROM card WHERE hash = ?", (card['hash'],))
-            if cursor.fetchone():
-                app.logger.info(f'Found existing card with hash {card["hash"]}')
-                return redirect(url_for('new_card',
-                    warning="This content already exists",
-                    hash=card['hash']))
-
-            # Save the new card
-            conn.execute(
-                "INSERT INTO card (hash, content, g_time) VALUES (?, ?, ?)",
-                (card['hash'], card['content'], card['g_time'])
-            )
-            
-        app.logger.info(f'Successfully added file content with hash {card["hash"]}')
-        return redirect(url_for('index'))
-    except Exception as e:
-        app.logger.error(f'Error adding file content: {str(e)}')
-        flash(f'Error: {str(e)}', 'error')
-        return redirect(url_for('new_card'))
-
-@app.route('/view/<content_hash>')
-def view_card(content_hash):
-    """View a card's content."""
-    storage = get_storage()
-    
-    with storage.connection as conn:
-        cursor = conn.execute("SELECT * FROM card WHERE hash = ?", (content_hash,))
-        row = cursor.fetchone()
-        
-        if not row:
-            flash('No card found', 'error')
-            return redirect(url_for('index'))
-        
-        # Convert row to dict for template
-        card = {
-            'hash': row['hash'],
-            'content': row['content'],
-            'g_time': row['g_time']
-        }
-    
-    content = card['content']
-    is_binary = isinstance(content, bytes)
-    
-    # Get content size
-    size = len(content) if content else 0
-    
-    # Check for SVG content first
-    if ContentTypeInterpreter.is_svg_content(content):
-        content_type = 'image/svg+xml'
-        is_image = True
-        is_svg = True
-        extension = 'svg'
-        # Ensure content is string for SVG
-        content = content if isinstance(content, str) else content.decode('utf-8')
-    else:
-        # Determine content type for non-SVG content
-        is_svg = False
-        if is_binary:
-            content_type, extension = ContentTypeInterpreter.detect_content_type(content)
-            is_image = content_type.startswith('image/')
-            content = None  # Don't pass binary content to template
-        else:
-            content = str(content)
-            content_type = 'text/plain'
-            extension = 'txt'
-            is_image = False
-    
-    return render_template('view_card.html',
-                         card=card,
-                         content=content,
-                         content_type=content_type,
-                         extension=extension,
-                         size=size,
-                         is_binary=is_binary,
-                         is_image=is_image,
-                         is_svg=is_svg)
-
-@app.route('/delete/<content_hash>', methods=['POST'])
-def delete(content_hash):
-    """Delete a card."""
-    storage = get_storage()
-    with storage.connection as conn:
-        conn.execute("DELETE FROM card WHERE hash = ?", (content_hash,))
-    flash('Card deleted successfully', 'success')
-    return redirect(url_for('index'))
-
-@app.route('/binary/<content_hash>')
-def get_binary_content(content_hash):
-    """Serve binary content with proper content type."""
-    storage = get_storage()
-    with storage.connection as conn:
-        cursor = conn.execute("SELECT content FROM card WHERE hash = ?", (content_hash,))
-        row = cursor.fetchone()
-        if not row:
-            return 'Content not found', 404
-        content = row['content']
-    
-    content_type, _ = ContentTypeInterpreter.detect_content_type(content)
-    return Response(content, mimetype=content_type)
-
-@app.route('/download/<content_hash>')
-def download_card(content_hash):
-    """Download card content."""
-    storage = get_storage()
-    with storage.connection as conn:
-        cursor = conn.execute("SELECT * FROM card WHERE hash = ?", (content_hash,))
-        row = cursor.fetchone()
-        if not row:
-            flash('Card not found', 'error')
-            return redirect(url_for('index'))
-            
-        content = row['content']
-        time_claimed = datetime.fromisoformat(row['g_time'])
-        card = MCard(content=content, hash=row['hash'], g_time=row['g_time'])
-    
-    content = card.content
-    is_binary = isinstance(content, bytes)
-    
-    if is_binary:
-        content_type, extension = ContentTypeInterpreter.detect_content_type(content)
-    else:
-        content = str(content).encode('utf-8')
-        content_type = 'text/plain'
-        extension = 'txt'
-    
-    filename = f"card_{card.hash[:8]}.{extension}"
-    
-    return send_file(
-        BytesIO(content),
-        mimetype=content_type,
-        as_attachment=True,
-        download_name=filename
-    )
-
-@app.route('/thumbnail/<content_hash>')
-def serve_thumbnail(content_hash):
-    """Serve thumbnail for image content."""
-    storage = get_storage()
-    with storage.connection as conn:
-        cursor = conn.execute("SELECT content FROM card WHERE hash = ?", (content_hash,))
-        row = cursor.fetchone()
-        if not row:
-            return 'Content not found', 404
-        content = row['content']
-    
-    if not isinstance(content, bytes):
-        return 'Not a binary content', 400
-        
-    content_type, _ = ContentTypeInterpreter.detect_content_type(content)
-    if not content_type.startswith('image/'):
-        return 'Not an image', 400
-        
-    return Response(content, mimetype=content_type)
-=======
         # Log the request
         logger.info(f"View card request received for hash: {hash}")
         
@@ -1135,7 +824,6 @@
         return '.xml'
     else:
         return ''
->>>>>>> 90b9eb3b
 
 if __name__ == '__main__':
     # Initialize MCard before running the app
